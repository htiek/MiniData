--- conflicted
+++ resolved
@@ -35,31 +35,18 @@
      *   arrays
      *   any sequence container
      *   any associative container whose key type can be converted to string and whose value type is JSON
-<<<<<<< HEAD
-     *   any initializer list that looks like an array JSONs
-     *   any initializer list that looks like a list of string/JSON pairs
      */
     template <typename T> JSON(const T& value);
-    template <typename T> JSON(std::initializer_list<T> value);
-=======
-     */
-    template <typename T> JSON(const T& value);
->>>>>>> 78f913ae
 
     /* Parses a piece of text into JSON format. */
     static JSON parse(std::istream& input);
     static JSON parse(const std::string& input);
 
     /* Builds an array or object. */
-<<<<<<< HEAD
-    static JSON array (std::initializer_list<JSON> elems);
-    static JSON object(std::initializer_list<std::pair<const std::string, JSON>> elems);
-=======
     static JSON array (std::initializer_list<JSON> elems = {});
     template <typename... T> static JSON array(const T&... args);
     
     static JSON object(std::initializer_list<std::pair<const std::string, JSON>> elems = {});
->>>>>>> 78f913ae
 
     /* Enumeration representing what type of object this is. */
     enum class Type {
@@ -279,15 +266,10 @@
 template <typename T> JSON::JSON(const T& value) : JSON(typename minidata_json_impl::TagFor<T>::type(), value) {
 
 }
-<<<<<<< HEAD
-template <typename T> JSON::JSON(std::initializer_list<T> value) : JSON(typename minidata_json_impl::TagFor<std::initializer_list<T>>::type(), value) {
-
-=======
 
 /* Variadic functions convert to initializer lists. */
 template <typename... T> JSON JSON::array(const T&... args) {
   return array({ args... });
->>>>>>> 78f913ae
 }
 
 #endif